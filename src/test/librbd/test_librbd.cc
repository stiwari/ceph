--- conflicted
+++ resolved
@@ -3313,7 +3313,6 @@
   ASSERT_TRUE(expect_bl.contents_equal(read_bl));
 }
 
-<<<<<<< HEAD
 TEST_F(TestLibRBD, FlushEmptyOpsOnExternalSnapshot) {
   std::string cache_enabled;
   ASSERT_EQ(0, _rados.conf_get("rbd_cache", cache_enabled));
@@ -3343,7 +3342,8 @@
   image2.aio_read(0, 1024, read_bl, read_comp);
   ASSERT_EQ(0, read_comp->wait_for_complete());
   read_comp->release();
-=======
+}
+
 TEST_F(TestLibRBD, TestImageOptions)
 {
   rados_ioctx_t ioctx;
@@ -3466,5 +3466,4 @@
   ASSERT_EQ(0, parent.copy_with_progress3(ioctx, copy2_name.c_str(), opts, pp));
 
   ASSERT_EQ(0, parent.close());
->>>>>>> 102539e1
 }