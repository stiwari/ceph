// -*- mode:C++; tab-width:8; c-basic-offset:2; indent-tabs-mode:t -*-
// vim: ts=8 sw=2 smarttab

#include <errno.h>

#include <string>
#include <map>

#include "common/errno.h"
#include "common/ceph_json.h"
#include "rgw_rados.h"
#include "rgw_acl.h"
#include "rgw_acl_s3.h"

#include "include/types.h"
#include "rgw_bucket.h"
#include "rgw_user.h"
#include "rgw_string.h"

// until everything is moved from rgw_common
#include "rgw_common.h"

#include "cls/user/cls_user_types.h"

#define dout_subsys ceph_subsys_rgw

#define BUCKET_TAG_TIMEOUT 30

using namespace std;

static RGWMetadataHandler *bucket_meta_handler = NULL;
static RGWMetadataHandler *bucket_instance_meta_handler = NULL;

// define as static when RGWBucket implementation compete
void rgw_get_buckets_obj(const rgw_user& user_id, string& buckets_obj_id)
{
  buckets_obj_id = user_id.to_str();
  buckets_obj_id += RGW_BUCKETS_OBJ_SUFFIX;
}

/*
 * Note that this is not a reversal of parse_bucket(). That one deals
 * with the syntax we need in metadata and such. This one deals with
 * the representation in RADOS pools. We chose '/' because it's not
 * acceptable in bucket names and thus qualified buckets cannot conflict
 * with the legacy or S3 buckets.
 */
void rgw_make_bucket_entry_name(const string& tenant_name, const string& bucket_name, string& bucket_entry) {
  if (tenant_name.empty()) {
    bucket_entry = bucket_name;
  } else {
    bucket_entry = tenant_name + "/" + bucket_name;
  }
}

string rgw_make_bucket_entry_name(const string& tenant_name, const string& bucket_name) {
  string bucket_entry;

  if (tenant_name.empty()) {
    bucket_entry = bucket_name;
  } else {
    bucket_entry = tenant_name + "/" + bucket_name;
  }

  return bucket_entry;
}

/*
 * Tenants are separated from buckets in URLs by a colon in S3.
 * This function is not to be used on Swift URLs, not even for COPY arguments.
 */
void rgw_parse_url_bucket(const string &bucket,
                          string &tenant_name, string &bucket_name) {
  int pos = bucket.find(':');
  if (pos >= 0) {
    tenant_name = bucket.substr(0, pos);
  } else {
    tenant_name.clear();
  }
  bucket_name = bucket.substr(pos + 1);
}

/**
 * Get all the buckets owned by a user and fill up an RGWUserBuckets with them.
 * Returns: 0 on success, -ERR# on failure.
 */
int rgw_read_user_buckets(RGWRados * store,
                          const rgw_user& user_id,
                          RGWUserBuckets& buckets,
                          const string& marker,
                          uint64_t max,
                          bool need_stats,
                          uint64_t default_amount)
{
  int ret;
  buckets.clear();
  string buckets_obj_id;
  rgw_get_buckets_obj(user_id, buckets_obj_id);
  bufferlist bl;
  rgw_obj obj(store->zone.user_uid_pool, buckets_obj_id);
  bufferlist header;
  list<cls_user_bucket_entry> entries;

  bool truncated = false;
  string m = marker;

  uint64_t total = 0;

  if (!max) {
    max = default_amount;
  }

  do {
    ret = store->cls_user_list_buckets(obj, m, max - total, entries, &m, &truncated);
    if (ret == -ENOENT)
      ret = 0;

    if (ret < 0)
      return ret;

    for (list<cls_user_bucket_entry>::iterator q = entries.begin(); q != entries.end(); ++q) {
      RGWBucketEnt e(*q);
      buckets.add(e);
      total++;
    }

  } while (truncated && total < max);

  if (need_stats) {
    map<string, RGWBucketEnt>& m = buckets.get_buckets();
    ret = store->update_containers_stats(m);
    if (ret < 0 && ret != -ENOENT) {
      ldout(store->ctx(), 0) << "ERROR: could not get stats for buckets" << dendl;
      return ret;
    }
  }
  return 0;
}

int rgw_bucket_sync_user_stats(RGWRados *store, const rgw_user& user_id, rgw_bucket& bucket)
{
  string buckets_obj_id;
  rgw_get_buckets_obj(user_id, buckets_obj_id);
  rgw_obj obj(store->zone.user_uid_pool, buckets_obj_id);

  return store->cls_user_sync_bucket_stats(obj, bucket);
}

int rgw_bucket_sync_user_stats(RGWRados *store, const string& tenant_name, const string& bucket_name)
{
  RGWBucketInfo bucket_info;
  RGWObjectCtx obj_ctx(store);
  int ret = store->get_bucket_info(obj_ctx, tenant_name, bucket_name, bucket_info, NULL);
  if (ret < 0) {
    ldout(store->ctx(), 0) << "ERROR: could not fetch bucket info: ret=" << ret << dendl;
    return ret;
  }

  ret = rgw_bucket_sync_user_stats(store, bucket_info.owner, bucket_info.bucket);
  if (ret < 0) {
    ldout(store->ctx(), 0) << "ERROR: could not sync user stats for bucket " << bucket_name << ": ret=" << ret << dendl;
    return ret;
  }

  return 0;
}

int rgw_link_bucket(RGWRados *store, const rgw_user& user_id, rgw_bucket& bucket, time_t creation_time, bool update_entrypoint)
{
  int ret;
  string& tenant_name = bucket.tenant;
  string& bucket_name = bucket.name;

  cls_user_bucket_entry new_bucket;

  RGWBucketEntryPoint ep;
  RGWObjVersionTracker ot;

  bucket.convert(&new_bucket.bucket);
  new_bucket.size = 0;
  if (!creation_time)
    time(&new_bucket.creation_time);
  else
    new_bucket.creation_time = creation_time;

  map<string, bufferlist> attrs;
  RGWObjectCtx obj_ctx(store);

  if (update_entrypoint) {
    ret = store->get_bucket_entrypoint_info(obj_ctx, tenant_name, bucket_name, ep, &ot, NULL, &attrs);
    if (ret < 0 && ret != -ENOENT) {
      ldout(store->ctx(), 0) << "ERROR: store->get_bucket_entrypoint_info() returned " << ret << dendl;
    } else if (ret >= 0 && ep.linked && ep.owner != user_id) {
      ldout(store->ctx(), 0) << "can't link bucket, already linked to a different user: " << ep.owner << dendl;
      return -EINVAL;
    }
  }

  string buckets_obj_id;
  rgw_get_buckets_obj(user_id, buckets_obj_id);

  rgw_obj obj(store->zone.user_uid_pool, buckets_obj_id);
  ret = store->cls_user_add_bucket(obj, new_bucket);
  if (ret < 0) {
    ldout(store->ctx(), 0) << "ERROR: error adding bucket to directory: "
        << cpp_strerror(-ret)<< dendl;
    goto done_err;
  }

  if (!update_entrypoint)
    return 0;

  ep.linked = true;
  ep.owner = user_id;
  ret = store->put_bucket_entrypoint_info(tenant_name, bucket_name, ep, false, ot, 0, &attrs);
  if (ret < 0)
    goto done_err;

  return 0;
done_err:
  int r = rgw_unlink_bucket(store, user_id, bucket.tenant, bucket.name);
  if (r < 0) {
    ldout(store->ctx(), 0) << "ERROR: failed unlinking bucket on error cleanup: " << cpp_strerror(-r) << dendl;
  }
  return ret;
}

int rgw_unlink_bucket(RGWRados *store, const rgw_user& user_id, const string& tenant_name, const string& bucket_name, bool update_entrypoint)
{
  int ret;

  bufferlist bl;

  string buckets_obj_id;
  rgw_get_buckets_obj(user_id, buckets_obj_id);

  cls_user_bucket bucket;
  bucket.name = bucket_name;
  rgw_obj obj(store->zone.user_uid_pool, buckets_obj_id);
  ret = store->cls_user_remove_bucket(obj, bucket);
  if (ret < 0) {
    ldout(store->ctx(), 0) << "ERROR: error removing bucket from directory: "
        << cpp_strerror(-ret)<< dendl;
  }

  if (!update_entrypoint)
    return 0;

  RGWBucketEntryPoint ep;
  RGWObjVersionTracker ot;
  map<string, bufferlist> attrs;
  RGWObjectCtx obj_ctx(store);
  ret = store->get_bucket_entrypoint_info(obj_ctx, tenant_name, bucket_name, ep, &ot, NULL, &attrs);
  if (ret == -ENOENT)
    return 0;
  if (ret < 0)
    return ret;

  if (!ep.linked)
    return 0;

  if (ep.owner != user_id) {
    ldout(store->ctx(), 0) << "bucket entry point user mismatch, can't unlink bucket: " << ep.owner << " != " << user_id << dendl;
    return -EINVAL;
  }

  ep.linked = false;
  ret = store->put_bucket_entrypoint_info(tenant_name, bucket_name, ep, false, ot, 0, &attrs);
  if (ret < 0)
    return ret;

  return ret;
}

int rgw_bucket_store_info(RGWRados *store, const string& bucket_name, bufferlist& bl, bool exclusive,
                          map<string, bufferlist> *pattrs, RGWObjVersionTracker *objv_tracker,
                          time_t mtime) {
  return store->meta_mgr->put_entry(bucket_meta_handler, bucket_name, bl, exclusive, objv_tracker, mtime, pattrs);
}

int rgw_bucket_instance_store_info(RGWRados *store, string& entry, bufferlist& bl, bool exclusive,
                          map<string, bufferlist> *pattrs, RGWObjVersionTracker *objv_tracker,
                          time_t mtime) {
  return store->meta_mgr->put_entry(bucket_instance_meta_handler, entry, bl, exclusive, objv_tracker, mtime, pattrs);
}

int rgw_bucket_instance_remove_entry(RGWRados *store, string& entry, RGWObjVersionTracker *objv_tracker) {
  return store->meta_mgr->remove_entry(bucket_instance_meta_handler, entry, objv_tracker);
}

int rgw_bucket_parse_bucket_instance(const string& bucket_instance, string *target_bucket_instance, int *shard_id)
{
  ssize_t pos = bucket_instance.rfind(':');
  if (pos < 0) {
    return -EINVAL;
  }

  string first = bucket_instance.substr(0, pos);
  string second = bucket_instance.substr(pos + 1);

  if (first.find(':') == string::npos) {
    *shard_id = -1;
    *target_bucket_instance = bucket_instance;
    return 0;
  }

  *target_bucket_instance = first;
  string err;
  *shard_id = strict_strtol(second.c_str(), 10, &err);
  if (!err.empty()) {
    return -EINVAL;
  }

  return 0;
}

int rgw_bucket_set_attrs(RGWRados *store, RGWBucketInfo& bucket_info,
                         map<string, bufferlist>& attrs,
                         map<string, bufferlist>* rmattrs,
                         RGWObjVersionTracker *objv_tracker)
{
  rgw_bucket& bucket = bucket_info.bucket;

  if (!bucket_info.has_instance_obj) {
    /* an old bucket object, need to convert it */
    RGWObjectCtx obj_ctx(store);
    int ret = store->convert_old_bucket_info(obj_ctx, bucket.tenant, bucket.name);
    if (ret < 0) {
      ldout(store->ctx(), 0) << "ERROR: failed converting old bucket info: " << ret << dendl;
      return ret;
    }
  }
  string oid;
  store->get_bucket_meta_oid(bucket, oid);
  rgw_obj obj(store->zone.domain_root, oid);

  string key;
  store->get_bucket_instance_entry(bucket, key); /* we want the bucket instance name without
						    the oid prefix cruft */
  return store->meta_mgr->set_attrs(bucket_instance_meta_handler, key,
                                    obj, attrs, rmattrs, objv_tracker);
}

static void dump_mulipart_index_results(list<rgw_obj_key>& objs_to_unlink,
        Formatter *f)
{
  // make sure that an appropiately titled header has been opened previously
  list<rgw_obj_key>::iterator oiter = objs_to_unlink.begin();

  f->open_array_section("invalid_multipart_entries");

  for ( ; oiter != objs_to_unlink.end(); ++oiter) {
    f->dump_string("object",  oiter->name);
  }

  f->close_section();
}

void check_bad_user_bucket_mapping(RGWRados *store, const rgw_user& user_id, bool fix)
{
  RGWUserBuckets user_buckets;
  bool done;
  string marker;

  CephContext *cct = store->ctx();

  size_t max_entries = cct->_conf->rgw_list_buckets_max_chunk;

  do {
    int ret = rgw_read_user_buckets(store, user_id, user_buckets, marker, max_entries, false);
    if (ret < 0) {
      ldout(store->ctx(), 0) << "failed to read user buckets: " << cpp_strerror(-ret) << dendl;
      return;
    }

    map<string, RGWBucketEnt>& buckets = user_buckets.get_buckets();
    for (map<string, RGWBucketEnt>::iterator i = buckets.begin();
         i != buckets.end();
         ++i) {
      marker = i->first;

      RGWBucketEnt& bucket_ent = i->second;
      rgw_bucket& bucket = bucket_ent.bucket;

      RGWBucketInfo bucket_info;
      time_t mtime;
      RGWObjectCtx obj_ctx(store);
      int r = store->get_bucket_info(obj_ctx, user_id.tenant, bucket.name, bucket_info, &mtime);
      if (r < 0) {
        ldout(store->ctx(), 0) << "could not get bucket info for bucket=" << bucket << dendl;
        continue;
      }

      rgw_bucket& actual_bucket = bucket_info.bucket;

      if (actual_bucket.name.compare(bucket.name) != 0 ||
          actual_bucket.tenant.compare(bucket.tenant) != 0 ||
          actual_bucket.data_pool.compare(bucket.data_pool) != 0 ||
          actual_bucket.index_pool.compare(bucket.index_pool) != 0 ||
          actual_bucket.marker.compare(bucket.marker) != 0 ||
          actual_bucket.bucket_id.compare(bucket.bucket_id) != 0) {
        cout << "bucket info mismatch: expected " << actual_bucket << " got " << bucket << std::endl;
        if (fix) {
          cout << "fixing" << std::endl;
          r = rgw_link_bucket(store, user_id, actual_bucket, bucket_info.creation_time);
          if (r < 0) {
            cerr << "failed to fix bucket: " << cpp_strerror(-r) << std::endl;
          }
        }
      }
    }
    done = (buckets.size() < max_entries);
  } while (!done);
}

static bool bucket_object_check_filter(const string& name)
{
  string ns;
  string ver;
  string obj = name;
  return rgw_obj::translate_raw_obj_to_obj_in_ns(obj, ns, ver);
}

int rgw_remove_object(RGWRados *store, RGWBucketInfo& bucket_info, rgw_bucket& bucket, rgw_obj_key& key)
{
  RGWObjectCtx rctx(store);

  if (key.instance.empty()) {
    key.instance = "null";
  }

  rgw_obj obj(bucket, key);

  int ret = store->delete_obj(rctx, bucket_info, obj, bucket_info.versioning_status());

  return ret;
}

int rgw_remove_bucket(RGWRados *store, rgw_bucket& bucket, bool delete_children)
{
  int ret;
  map<RGWObjCategory, RGWStorageStats> stats;
  std::vector<RGWObjEnt> objs;
  map<string, bool> common_prefixes;
  rgw_obj obj;
  RGWBucketInfo info;
  bufferlist bl;
  RGWObjectCtx obj_ctx(store);

  string bucket_ver, master_ver;

  ret = store->get_bucket_stats(bucket, &bucket_ver, &master_ver, stats, NULL);
  if (ret < 0)
    return ret;

  obj.bucket = bucket;

  ret = store->get_bucket_info(obj_ctx, bucket.tenant, bucket.name, info, NULL);
  if (ret < 0)
    return ret;


  RGWRados::Bucket target(store, bucket);
  RGWRados::Bucket::List list_op(&target);

  list_op.params.list_versions = true;

  if (delete_children) {
    int max = 1000;
    ret = list_op.list_objects(max, &objs, &common_prefixes, NULL);
    if (ret < 0)
      return ret;

    while (!objs.empty()) {
      std::vector<RGWObjEnt>::iterator it = objs.begin();
      for (it = objs.begin(); it != objs.end(); ++it) {
        ret = rgw_remove_object(store, info, bucket, (*it).key);
        if (ret < 0)
          return ret;
      }
      objs.clear();

      ret = list_op.list_objects(max, &objs, &common_prefixes, NULL);
      if (ret < 0)
        return ret;
    }
  }

  RGWObjVersionTracker objv_tracker;

  ret = store->delete_bucket(bucket, objv_tracker);
  if (ret < 0) {
    lderr(store->ctx()) << "ERROR: could not remove bucket " << bucket.name << dendl;
    return ret;
  }

<<<<<<< HEAD
  ret = rgw_unlink_bucket(store, info.owner, bucket.tenant, bucket.name);
=======
  ret = rgw_unlink_bucket(store, info.owner, bucket.name, false);
>>>>>>> 0186cdc6
  if (ret < 0) {
    lderr(store->ctx()) << "ERROR: unable to remove user bucket information" << dendl;
  }

  return ret;
}

int rgw_bucket_delete_bucket_obj(RGWRados *store,
                                 const string& tenant_name,
                                 const string& bucket_name,
                                 RGWObjVersionTracker& objv_tracker)
{
  string key;

  rgw_make_bucket_entry_name(tenant_name, bucket_name, key);
  return store->meta_mgr->remove_entry(bucket_meta_handler, key, &objv_tracker);
}

static void set_err_msg(std::string *sink, std::string msg)
{
  if (sink && !msg.empty())
    *sink = msg;
}

int RGWBucket::init(RGWRados *storage, RGWBucketAdminOpState& op_state)
{
  if (!storage)
    return -EINVAL;

  store = storage;

  rgw_user user_id = op_state.get_user_id();
  tenant = user_id.tenant;
  bucket_name = op_state.get_bucket_name();
  RGWUserBuckets user_buckets;
  RGWObjectCtx obj_ctx(store);

  if (bucket_name.empty() && user_id.empty())
    return -EINVAL;

  if (!bucket_name.empty()) {
    int r = store->get_bucket_info(obj_ctx, tenant, bucket_name, bucket_info, NULL);
    if (r < 0) {
      ldout(store->ctx(), 0) << "could not get bucket info for bucket=" << bucket_name << dendl;
      return r;
    }

    op_state.set_bucket(bucket_info.bucket);
  }

  if (!user_id.empty()) {
    int r = rgw_get_user_info_by_uid(store, user_id, user_info);
    if (r < 0)
      return r;

    op_state.display_name = user_info.display_name;
  }

  clear_failure();
  return 0;
}

int RGWBucket::link(RGWBucketAdminOpState& op_state, std::string *err_msg)
{
  if (!op_state.is_user_op()) {
    set_err_msg(err_msg, "empty user id");
    return -EINVAL;
  }

  string bucket_id = op_state.get_bucket_id();
  if (bucket_id.empty()) {
    set_err_msg(err_msg, "empty bucket instance id");
    return -EINVAL;
  }

  std::string no_oid;

  std::string display_name = op_state.get_user_display_name();
  rgw_bucket bucket = op_state.get_bucket();

  rgw_obj obj(bucket, no_oid);
  RGWObjVersionTracker objv_tracker;

  map<string, bufferlist> attrs;
  RGWBucketInfo bucket_info;

  string key = bucket.name + ":" + bucket_id;
  RGWObjectCtx obj_ctx(store);
  int r = store->get_bucket_instance_info(obj_ctx, key, bucket_info, NULL, &attrs);
  if (r < 0) {
    return r;
  }

  map<string, bufferlist>::iterator aiter = attrs.find(RGW_ATTR_ACL);
  if (aiter != attrs.end()) {
    bufferlist aclbl = aiter->second;
    RGWAccessControlPolicy policy;
    ACLOwner owner;
    try {
     bufferlist::iterator iter = aclbl.begin();
     ::decode(policy, iter);
     owner = policy.get_owner();
    } catch (buffer::error& err) {
      set_err_msg(err_msg, "couldn't decode policy");
      return -EIO;
    }

    r = rgw_unlink_bucket(store, owner.get_id(), bucket.tenant, bucket.name);
    if (r < 0) {
      set_err_msg(err_msg, "could not unlink policy from user " + owner.get_id().to_str());
      return r;
    }

    // now update the user for the bucket...
    if (display_name.empty()) {
      ldout(store->ctx(), 0) << "WARNING: user " << user_info.user_id << " has no display name set" << dendl;
    }
    policy.create_default(user_info.user_id, display_name);

    owner = policy.get_owner();
    r = store->set_bucket_owner(bucket, owner);
    if (r < 0) {
      set_err_msg(err_msg, "failed to set bucket owner: " + cpp_strerror(-r));
      return r;
    }

    // ...and encode the acl
    aclbl.clear();
    policy.encode(aclbl);

    r = store->set_attr(NULL, obj, RGW_ATTR_ACL, aclbl, &objv_tracker);
    if (r < 0)
      return r;

    r = rgw_link_bucket(store, user_info.user_id, bucket, 0);
    if (r < 0)
      return r;
  }

  return 0;
}

int RGWBucket::unlink(RGWBucketAdminOpState& op_state, std::string *err_msg)
{
  rgw_bucket bucket = op_state.get_bucket();

  if (!op_state.is_user_op()) {
    set_err_msg(err_msg, "could not fetch user or user bucket info");
    return -EINVAL;
  }

  int r = rgw_unlink_bucket(store, user_info.user_id, bucket.tenant, bucket.name);
  if (r < 0) {
    set_err_msg(err_msg, "error unlinking bucket" + cpp_strerror(-r));
  }

  return r;
}

int RGWBucket::remove(RGWBucketAdminOpState& op_state, std::string *err_msg)
{
  bool delete_children = op_state.will_delete_children();
  rgw_bucket bucket = op_state.get_bucket();

  int ret = rgw_remove_bucket(store, bucket, delete_children);
  if (ret < 0) {
    set_err_msg(err_msg, "unable to remove bucket" + cpp_strerror(-ret));
    return ret;
  }

  return 0;
}

int RGWBucket::remove_object(RGWBucketAdminOpState& op_state, std::string *err_msg)
{
  rgw_bucket bucket = op_state.get_bucket();
  std::string object_name = op_state.get_object_name();

  rgw_obj_key key(object_name);

  int ret = rgw_remove_object(store, bucket_info, bucket, key);
  if (ret < 0) {
    set_err_msg(err_msg, "unable to remove object" + cpp_strerror(-ret));
    return ret;
  }

  return 0;
}

static void dump_bucket_index(map<string, RGWObjEnt> result,  Formatter *f)
{
  map<string, RGWObjEnt>::iterator iter;
  for (iter = result.begin(); iter != result.end(); ++iter) {
    f->dump_string("object", iter->first);
   }
}

static void dump_bucket_usage(map<RGWObjCategory, RGWStorageStats>& stats, Formatter *formatter)
{
  map<RGWObjCategory, RGWStorageStats>::iterator iter;

  formatter->open_object_section("usage");
  for (iter = stats.begin(); iter != stats.end(); ++iter) {
    RGWStorageStats& s = iter->second;
    const char *cat_name = rgw_obj_category_name(iter->first);
    formatter->open_object_section(cat_name);
    formatter->dump_int("size_kb", s.num_kb);
    formatter->dump_int("size_kb_actual", s.num_kb_rounded);
    formatter->dump_int("num_objects", s.num_objects);
    formatter->close_section();
  }
  formatter->close_section();
}

static void dump_index_check(map<RGWObjCategory, RGWStorageStats> existing_stats,
        map<RGWObjCategory, RGWStorageStats> calculated_stats,
        Formatter *formatter)
{
  formatter->open_object_section("check_result");
  formatter->open_object_section("existing_header");
  dump_bucket_usage(existing_stats, formatter);
  formatter->close_section();
  formatter->open_object_section("calculated_header");
  dump_bucket_usage(calculated_stats, formatter);
  formatter->close_section();
  formatter->close_section();
}

int RGWBucket::check_bad_index_multipart(RGWBucketAdminOpState& op_state,
        list<rgw_obj_key>& objs_to_unlink, std::string *err_msg)
{
  bool fix_index = op_state.will_fix_index();
  rgw_bucket bucket = op_state.get_bucket();

  int max = 1000;

  map<string, bool> common_prefixes;
  string ns = "multipart";

  bool is_truncated;
  map<string, bool> meta_objs;
  map<rgw_obj_key, string> all_objs;

  RGWRados::Bucket target(store, bucket);
  RGWRados::Bucket::List list_op(&target);

  list_op.params.list_versions = true;

  do {
    vector<RGWObjEnt> result;
    int r = list_op.list_objects(max, &result, &common_prefixes, &is_truncated);
    if (r < 0) {
      set_err_msg(err_msg, "failed to list objects in bucket=" + bucket.name +
              " err=" +  cpp_strerror(-r));

      return r;
    }

    vector<RGWObjEnt>::iterator iter;
    for (iter = result.begin(); iter != result.end(); ++iter) {
      RGWObjEnt& ent = *iter;

      rgw_obj obj(bucket, ent.key);
      obj.set_ns(ns);

      rgw_obj_key key;
      obj.get_index_key(&key);

      string oid = key.name;

      int pos = oid.find_last_of('.');
      if (pos < 0) {
        /* obj has no suffix */
        all_objs[key] = oid;
      } else {
        /* obj has suffix */
        string name = oid.substr(0, pos);
        string suffix = oid.substr(pos + 1);

        if (suffix.compare("meta") == 0) {
          meta_objs[name] = true;
        } else {
          all_objs[key] = name;
        }
      }
    }

  } while (is_truncated);

  map<rgw_obj_key, string>::iterator aiter;
  for (aiter = all_objs.begin(); aiter != all_objs.end(); ++aiter) {
    string& name = aiter->second;

    if (meta_objs.find(name) == meta_objs.end()) {
      objs_to_unlink.push_back(aiter->first);
    }
  }

  if (objs_to_unlink.empty())
    return 0;

  if (fix_index) {
    int r = store->remove_objs_from_index(bucket, objs_to_unlink);
    if (r < 0) {
      set_err_msg(err_msg, "ERROR: remove_obj_from_index() returned error: " +
              cpp_strerror(-r));

      return r;
    }
  }

  return 0;
}

int RGWBucket::check_object_index(RGWBucketAdminOpState& op_state,
        map<string, RGWObjEnt> result, std::string *err_msg)
{

  bool fix_index = op_state.will_fix_index();
  rgw_bucket bucket = op_state.get_bucket();

  if (!fix_index) {
    set_err_msg(err_msg, "check-objects flag requires fix index enabled");
    return -EINVAL;
  }

/*
  dout(0) << "Checking objects, decreasing bucket 2-phase commit timeout.\n"\
	  << "** Note that timeout will reset only when operation completes successfully **" << dendl;
*/
  store->cls_obj_set_bucket_tag_timeout(bucket, BUCKET_TAG_TIMEOUT);

  string prefix;
  rgw_obj_key marker;
  bool is_truncated = true;

  while (is_truncated) {
    map<string, RGWObjEnt> result;

    int r = store->cls_bucket_list(bucket, marker, prefix, 1000, true,
                                   result, &is_truncated, &marker,
                                   bucket_object_check_filter);
    if (r == -ENOENT) {
      break;
    } else if (r < 0 && r != -ENOENT) {
      set_err_msg(err_msg, "ERROR: failed operation r=" + cpp_strerror(-r));
    }
  }

  store->cls_obj_set_bucket_tag_timeout(bucket, 0);

  return 0;
}


int RGWBucket::check_index(RGWBucketAdminOpState& op_state,
        map<RGWObjCategory, RGWStorageStats>& existing_stats,
        map<RGWObjCategory, RGWStorageStats>& calculated_stats,
        std::string *err_msg)
{
  rgw_bucket bucket = op_state.get_bucket();
  bool fix_index = op_state.will_fix_index();

  int r = store->bucket_check_index(bucket, &existing_stats, &calculated_stats);
  if (r < 0) {
    set_err_msg(err_msg, "failed to check index error=" + cpp_strerror(-r));
    return r;
  }

  if (fix_index) {
    r = store->bucket_rebuild_index(bucket);
    if (r < 0) {
      set_err_msg(err_msg, "failed to rebuild index err=" + cpp_strerror(-r));
      return r;
    }
  }

  return 0;
}


int RGWBucket::policy_bl_to_stream(bufferlist& bl, ostream& o)
{
  RGWAccessControlPolicy_S3 policy(g_ceph_context);
  bufferlist::iterator iter = bl.begin();
  try {
    policy.decode(iter);
  } catch (buffer::error& err) {
    dout(0) << "ERROR: caught buffer::error, could not decode policy" << dendl;
    return -EIO;
  }
  policy.to_xml(o);
  return 0;
}

int RGWBucket::get_policy(RGWBucketAdminOpState& op_state, ostream& o)
{
  std::string object_name = op_state.get_object_name();
  rgw_bucket bucket = op_state.get_bucket();
  RGWObjectCtx obj_ctx(store);

  RGWBucketInfo bucket_info;
  map<string, bufferlist> attrs;
  int ret = store->get_bucket_info(obj_ctx, bucket.tenant, bucket.name, bucket_info, NULL, &attrs);
  if (ret < 0) {
    return ret;
  }

  if (!object_name.empty()) {
    bufferlist bl;
    rgw_obj obj(bucket, object_name);

    RGWRados::Object op_target(store, bucket_info, obj_ctx, obj);
    RGWRados::Object::Read rop(&op_target);

    int ret = rop.get_attr(RGW_ATTR_ACL, bl);
    if (ret < 0)
      return ret;

    return policy_bl_to_stream(bl, o);
  }

  map<string, bufferlist>::iterator aiter = attrs.find(RGW_ATTR_ACL);
  if (aiter == attrs.end()) {
    return -ENOENT;
  }

  return policy_bl_to_stream(aiter->second, o);
}


int RGWBucketAdminOp::get_policy(RGWRados *store, RGWBucketAdminOpState& op_state,
                  ostream& os)
{
  RGWBucket bucket;

  int ret = bucket.init(store, op_state);
  if (ret < 0)
    return ret;

  ret = bucket.get_policy(op_state, os);
  if (ret < 0)
    return ret;

  return 0;
}

/* Wrappers to facilitate RESTful interface */


int RGWBucketAdminOp::get_policy(RGWRados *store, RGWBucketAdminOpState& op_state,
                  RGWFormatterFlusher& flusher)
{
  std::ostringstream policy_stream;

  int ret = get_policy(store, op_state, policy_stream);
  if (ret < 0)
    return ret;

  Formatter *formatter = flusher.get_formatter();

  flusher.start(0);

  formatter->dump_string("policy", policy_stream.str());

  flusher.flush();

  return 0;
}

int RGWBucketAdminOp::unlink(RGWRados *store, RGWBucketAdminOpState& op_state)
{
  RGWBucket bucket;

  int ret = bucket.init(store, op_state);
  if (ret < 0)
    return ret;

  return bucket.unlink(op_state);
}

int RGWBucketAdminOp::link(RGWRados *store, RGWBucketAdminOpState& op_state, string *err)
{
  RGWBucket bucket;

  int ret = bucket.init(store, op_state);
  if (ret < 0)
    return ret;

  return bucket.link(op_state, err);

}

int RGWBucketAdminOp::check_index(RGWRados *store, RGWBucketAdminOpState& op_state,
                  RGWFormatterFlusher& flusher)
{
  int ret;
  map<string, RGWObjEnt> result;
  map<RGWObjCategory, RGWStorageStats> existing_stats;
  map<RGWObjCategory, RGWStorageStats> calculated_stats;
  list<rgw_obj_key> objs_to_unlink;

  RGWBucket bucket;

  ret = bucket.init(store, op_state);
  if (ret < 0)
    return ret;

  Formatter *formatter = flusher.get_formatter();
  flusher.start(0);

  ret = bucket.check_bad_index_multipart(op_state, objs_to_unlink);
  if (ret < 0)
    return ret;

  dump_mulipart_index_results(objs_to_unlink, formatter);
  flusher.flush();

  ret = bucket.check_object_index(op_state, result);
  if (ret < 0)
    return ret;

  dump_bucket_index(result,  formatter);
  flusher.flush();

  ret = bucket.check_index(op_state, existing_stats, calculated_stats);
  if (ret < 0)
    return ret;

  dump_index_check(existing_stats, calculated_stats, formatter);
  flusher.flush();

  return 0;
}

int RGWBucketAdminOp::remove_bucket(RGWRados *store, RGWBucketAdminOpState& op_state)
{
  RGWBucket bucket;

  int ret = bucket.init(store, op_state);
  if (ret < 0)
    return ret;

  return bucket.remove(op_state);
}

int RGWBucketAdminOp::remove_object(RGWRados *store, RGWBucketAdminOpState& op_state)
{
  RGWBucket bucket;

  int ret = bucket.init(store, op_state);
  if (ret < 0)
    return ret;

  return bucket.remove_object(op_state);
}

static int bucket_stats(RGWRados *store, const std::string& tenant_name, std::string&  bucket_name, Formatter *formatter)
{
  RGWBucketInfo bucket_info;
  rgw_bucket bucket;
  map<RGWObjCategory, RGWStorageStats> stats;

  time_t mtime;
  RGWObjectCtx obj_ctx(store);
  int r = store->get_bucket_info(obj_ctx, tenant_name, bucket_name, bucket_info, &mtime);
  if (r < 0)
    return r;

  bucket = bucket_info.bucket;

  string bucket_ver, master_ver;
  string max_marker;
  int ret = store->get_bucket_stats(bucket, &bucket_ver, &master_ver, stats, &max_marker);
  if (ret < 0) {
    cerr << "error getting bucket stats ret=" << ret << std::endl;
    return ret;
  }

  utime_t ut(mtime, 0);

  formatter->open_object_section("stats");
  formatter->dump_string("bucket", bucket.name);
  formatter->dump_string("pool", bucket.data_pool);
  formatter->dump_string("index_pool", bucket.index_pool);
  formatter->dump_string("id", bucket.bucket_id);
  formatter->dump_string("marker", bucket.marker);
  ::encode_json("owner", bucket_info.owner, formatter);
  formatter->dump_string("ver", bucket_ver);
  formatter->dump_string("master_ver", master_ver);
  formatter->dump_stream("mtime") << ut;
  formatter->dump_string("max_marker", max_marker);
  dump_bucket_usage(stats, formatter);
  encode_json("bucket_quota", bucket_info.quota, formatter);
  formatter->close_section();

  return 0;
}


int RGWBucketAdminOp::info(RGWRados *store, RGWBucketAdminOpState& op_state,
                  RGWFormatterFlusher& flusher)
{
  RGWBucket bucket;
  int ret;

  string bucket_name = op_state.get_bucket_name();

  if (!bucket_name.empty()) {
    ret = bucket.init(store, op_state);
    if (ret < 0)
      return ret;
  }

  Formatter *formatter = flusher.get_formatter();
  flusher.start(0);

  CephContext *cct = store->ctx();

  size_t max_entries = cct->_conf->rgw_list_buckets_max_chunk;

  bool show_stats = op_state.will_fetch_stats();
  rgw_user user_id = op_state.get_user_id();
  if (op_state.is_user_op()) {
    formatter->open_array_section("buckets");

    RGWUserBuckets buckets;
    string marker;
    bool done;

    do {
      ret = rgw_read_user_buckets(store, user_id, buckets, marker, max_entries, false);
      if (ret < 0)
        return ret;

      map<string, RGWBucketEnt>& m = buckets.get_buckets();
      map<string, RGWBucketEnt>::iterator iter;

      for (iter = m.begin(); iter != m.end(); ++iter) {
        std::string  obj_name = iter->first;
        if (show_stats)
          bucket_stats(store, user_id.tenant, obj_name, formatter);
        else
          formatter->dump_string("bucket", obj_name);

        marker = obj_name;
      }

      flusher.flush();
      done = (m.size() < max_entries);
    } while (!done);

    formatter->close_section();
  } else if (!bucket_name.empty()) {
    bucket_stats(store, user_id.tenant, bucket_name, formatter);
  } else {
    RGWAccessHandle handle;

    formatter->open_array_section("buckets");
    if (store->list_buckets_init(&handle) >= 0) {
      RGWObjEnt obj;
      while (store->list_buckets_next(obj, &handle) >= 0) {
	formatter->dump_string("bucket", obj.key.name);
        if (show_stats)
          bucket_stats(store, user_id.tenant, obj.key.name, formatter);
      }
    }

    formatter->close_section();
  }

  flusher.flush();

  return 0;
}


void rgw_data_change::dump(Formatter *f) const
{
  string type;
  switch (entity_type) {
    case ENTITY_TYPE_BUCKET:
      type = "bucket";
      break;
    default:
      type = "unknown";
  }
  encode_json("entity_type", type, f);
  encode_json("key", key, f);
  encode_json("timestamp", timestamp, f);
}


int RGWDataChangesLog::choose_oid(const rgw_bucket_shard& bs) {
    const string& name = bs.bucket.name;
    int shard_shift = (bs.shard_id > 0 ? bs.shard_id : 0);
    uint32_t r = (ceph_str_hash_linux(name.c_str(), name.size()) + shard_shift) % num_shards;

    return (int)r;
}

int RGWDataChangesLog::renew_entries()
{
  if (!store->need_to_log_data())
    return 0;

  /* we can't keep the bucket name as part of the cls_log_entry, and we need
   * it later, so we keep two lists under the map */
  map<int, pair<list<rgw_bucket_shard>, list<cls_log_entry> > > m;

  lock.Lock();
  map<rgw_bucket_shard, bool> entries;
  entries.swap(cur_cycle);
  lock.Unlock();

  map<rgw_bucket_shard, bool>::iterator iter;
  string section;
  utime_t ut = ceph_clock_now(cct);
  for (iter = entries.begin(); iter != entries.end(); ++iter) {
    const rgw_bucket_shard& bs = iter->first;
    const rgw_bucket& bucket = bs.bucket;
    int shard_id = bs.shard_id;

    int index = choose_oid(bs);

    cls_log_entry entry;

    rgw_data_change change;
    bufferlist bl;
    change.entity_type = ENTITY_TYPE_BUCKET;
    change.key = bucket.name + ":" + bucket.bucket_id;
    if (shard_id >= 0) {
      char buf[16];
      snprintf(buf, sizeof(buf), ":%d", shard_id);
      change.key += buf;
    }
    change.timestamp = ut;
    ::encode(change, bl);

    store->time_log_prepare_entry(entry, ut, section, bucket.name, bl);

    m[index].first.push_back(bs);
    m[index].second.push_back(entry);
  }

  map<int, pair<list<rgw_bucket_shard>, list<cls_log_entry> > >::iterator miter;
  for (miter = m.begin(); miter != m.end(); ++miter) {
    list<cls_log_entry>& entries = miter->second.second;

    utime_t now = ceph_clock_now(cct);

    int ret = store->time_log_add(oids[miter->first], entries);
    if (ret < 0) {
      /* we don't really need to have a special handling for failed cases here,
       * as this is just an optimization. */
      lderr(cct) << "ERROR: store->time_log_add() returned " << ret << dendl;
      return ret;
    }

    utime_t expiration = now;
    expiration += utime_t(cct->_conf->rgw_data_log_window, 0);

    list<rgw_bucket_shard>& buckets = miter->second.first;
    list<rgw_bucket_shard>::iterator liter;
    for (liter = buckets.begin(); liter != buckets.end(); ++liter) {
      update_renewed(*liter, expiration);
    }
  }

  return 0;
}

void RGWDataChangesLog::_get_change(const rgw_bucket_shard& bs, ChangeStatusPtr& status)
{
  assert(lock.is_locked());
  if (!changes.find(bs, status)) {
    status = ChangeStatusPtr(new ChangeStatus);
    changes.add(bs, status);
  }
}

void RGWDataChangesLog::register_renew(rgw_bucket_shard& bs)
{
  Mutex::Locker l(lock);
  cur_cycle[bs] = true;
}

void RGWDataChangesLog::update_renewed(rgw_bucket_shard& bs, utime_t& expiration)
{
  Mutex::Locker l(lock);
  ChangeStatusPtr status;
  _get_change(bs, status);

  ldout(cct, 20) << "RGWDataChangesLog::update_renewd() bucket_name=" << bs.bucket.name << " shard_id=" << bs.shard_id << " expiration=" << expiration << dendl;
  status->cur_expiration = expiration;
}

int RGWDataChangesLog::add_entry(rgw_bucket& bucket, int shard_id) {
  if (!store->need_to_log_data())
    return 0;

  rgw_bucket_shard bs(bucket, shard_id);

  lock.Lock();

  ChangeStatusPtr status;
  _get_change(bs, status);

  lock.Unlock();

  utime_t now = ceph_clock_now(cct);

  status->lock->Lock();

  ldout(cct, 20) << "RGWDataChangesLog::add_entry() bucket.name=" << bucket.name << " shard_id=" << shard_id << " now=" << now << " cur_expiration=" << status->cur_expiration << dendl;

  if (now < status->cur_expiration) {
    /* no need to send, recently completed */
    status->lock->Unlock();

    register_renew(bs);
    return 0;
  }

  RefCountedCond *cond;

  if (status->pending) {
    cond = status->cond;

    assert(cond);

    status->cond->get();
    status->lock->Unlock();

    int ret = cond->wait();
    cond->put();
    if (!ret) {
      register_renew(bs);
    }
    return ret;
  }

  status->cond = new RefCountedCond;
  status->pending = true;

  string& oid = oids[choose_oid(bs)];
  utime_t expiration;

  int ret;

  do {
    status->cur_sent = now;

    expiration = now;
    expiration += utime_t(cct->_conf->rgw_data_log_window, 0);

    status->lock->Unlock();
  
    bufferlist bl;
    rgw_data_change change;
    change.entity_type = ENTITY_TYPE_BUCKET;
    change.key = bucket.name + ":" + bucket.bucket_id;
    if (shard_id >= 0) {
      char buf[16];
      snprintf(buf, sizeof(buf), ":%d", shard_id);
      change.key += buf;
    }
    change.timestamp = now;
    ::encode(change, bl);
    string section;

    ldout(cct, 20) << "RGWDataChangesLog::add_entry() sending update with now=" << now << " cur_expiration=" << expiration << dendl;

    ret = store->time_log_add(oid, now, section, change.key, bl);

    now = ceph_clock_now(cct);

    status->lock->Lock();

  } while (!ret && ceph_clock_now(cct) > expiration);

  cond = status->cond;

  status->pending = false;
  status->cur_expiration = status->cur_sent; /* time of when operation started, not completed */
  status->cur_expiration += utime_t(cct->_conf->rgw_data_log_window, 0);
  status->cond = NULL;
  status->lock->Unlock();

  cond->done(ret);
  cond->put();

  return ret;
}

int RGWDataChangesLog::list_entries(int shard, utime_t& start_time, utime_t& end_time, int max_entries,
				    list<rgw_data_change>& entries,
				    const string& marker,
				    string *out_marker,
				    bool *truncated) {

  list<cls_log_entry> log_entries;

  int ret = store->time_log_list(oids[shard], start_time, end_time,
				 max_entries, log_entries, marker,
				 out_marker, truncated);
  if (ret < 0)
    return ret;

  list<cls_log_entry>::iterator iter;
  for (iter = log_entries.begin(); iter != log_entries.end(); ++iter) {
    rgw_data_change entry;
    bufferlist::iterator liter = iter->data.begin();
    try {
      ::decode(entry, liter);
    } catch (buffer::error& err) {
      lderr(cct) << "ERROR: failed to decode data changes log entry" << dendl;
      return -EIO;
    }
    entries.push_back(entry);
  }

  return 0;
}

int RGWDataChangesLog::list_entries(utime_t& start_time, utime_t& end_time, int max_entries,
             list<rgw_data_change>& entries, LogMarker& marker, bool *ptruncated) {
  bool truncated;
  entries.clear();

  for (; marker.shard < num_shards && (int)entries.size() < max_entries;
       marker.shard++, marker.marker.clear()) {
    int ret = list_entries(marker.shard, start_time, end_time, max_entries - entries.size(), entries,
			   marker.marker, NULL, &truncated);
    if (ret == -ENOENT) {
      continue;
    }
    if (ret < 0) {
      return ret;
    }
    if (truncated) {
      *ptruncated = true;
      return 0;
    }
  }

  *ptruncated = (marker.shard < num_shards);

  return 0;
}

int RGWDataChangesLog::get_info(int shard_id, RGWDataChangesLogInfo *info)
{
  if (shard_id > num_shards)
    return -EINVAL;

  string oid = oids[shard_id];

  cls_log_header header;

  int ret = store->time_log_info(oid, &header);
  if ((ret < 0) && (ret != -ENOENT))
    return ret;

  info->marker = header.max_marker;
  info->last_update = header.max_time;

  return 0;
}

int RGWDataChangesLog::trim_entries(int shard_id, const utime_t& start_time, const utime_t& end_time,
                                    const string& start_marker, const string& end_marker)
{
  int ret;

  if (shard_id > num_shards)
    return -EINVAL;

  ret = store->time_log_trim(oids[shard_id], start_time, end_time, start_marker, end_marker);

  if (ret == -ENOENT)
    ret = 0;

  return ret;
}

int RGWDataChangesLog::trim_entries(const utime_t& start_time, const utime_t& end_time,
                                    const string& start_marker, const string& end_marker)
{
  for (int shard = 0; shard < num_shards; shard++) {
    int ret = store->time_log_trim(oids[shard], start_time, end_time, start_marker, end_marker);
    if (ret == -ENOENT) {
      continue;
    }
    if (ret < 0)
      return ret;
  }

  return 0;
}

bool RGWDataChangesLog::going_down()
{
  return (down_flag.read() != 0);
}

RGWDataChangesLog::~RGWDataChangesLog() {
  down_flag.set(1);
  renew_thread->stop();
  renew_thread->join();
  delete renew_thread;
  delete[] oids;
}

void *RGWDataChangesLog::ChangesRenewThread::entry() {
  do {
    dout(2) << "RGWDataChangesLog::ChangesRenewThread: start" << dendl;
    int r = log->renew_entries();
    if (r < 0) {
      dout(0) << "ERROR: RGWDataChangesLog::renew_entries returned error r=" << r << dendl;
    }

    if (log->going_down())
      break;

    int interval = cct->_conf->rgw_data_log_window * 3 / 4;
    lock.Lock();
    cond.WaitInterval(cct, lock, utime_t(interval, 0));
    lock.Unlock();
  } while (!log->going_down());

  return NULL;
}

void RGWDataChangesLog::ChangesRenewThread::stop()
{
  Mutex::Locker l(lock);
  cond.Signal();
}

struct RGWBucketCompleteInfo {
  RGWBucketInfo info;
  map<string, bufferlist> attrs;

 void dump(Formatter *f) const {
    encode_json("bucket_info", info, f);
    encode_json("attrs", attrs, f);
  }

  void decode_json(JSONObj *obj) {
    JSONDecoder::decode_json("bucket_info", info, obj);
    JSONDecoder::decode_json("attrs", attrs, obj);
  }
};

class RGWBucketEntryMetadataObject : public RGWMetadataObject {
  RGWBucketEntryPoint ep;
public:
  RGWBucketEntryMetadataObject(RGWBucketEntryPoint& _ep, obj_version& v, time_t m) : ep(_ep) {
    objv = v;
    mtime = m;
  }

  void dump(Formatter *f) const {
    ep.dump(f);
  }
};

class RGWBucketInstanceMetadataObject : public RGWMetadataObject {
  RGWBucketCompleteInfo info;
public:
  RGWBucketInstanceMetadataObject(RGWBucketCompleteInfo& i, obj_version& v, time_t m) : info(i) {
    objv = v;
    mtime = m;
  }

  void dump(Formatter *f) const {
    info.dump(f);
  }
};

class RGWBucketMetadataHandler : public RGWMetadataHandler {

public:
  string get_type() { return "bucket"; }

  int get(RGWRados *store, string& entry, RGWMetadataObject **obj) {
    RGWObjVersionTracker ot;
    RGWBucketEntryPoint be;

    time_t mtime;
    map<string, bufferlist> attrs;
    RGWObjectCtx obj_ctx(store);

    string tenant_name, bucket_name;
    parse_bucket(entry, tenant_name, bucket_name);
    int ret = store->get_bucket_entrypoint_info(obj_ctx, tenant_name, bucket_name, be, &ot, &mtime, &attrs);
    if (ret < 0)
      return ret;

    RGWBucketEntryMetadataObject *mdo = new RGWBucketEntryMetadataObject(be, ot.read_version, mtime);

    *obj = mdo;

    return 0;
  }

  int put(RGWRados *store, string& entry, RGWObjVersionTracker& objv_tracker,
          time_t mtime, JSONObj *obj, sync_type_t sync_type) {
    RGWBucketEntryPoint be, old_be;
    decode_json_obj(be, obj);

    time_t orig_mtime;
    map<string, bufferlist> attrs;

    RGWObjVersionTracker old_ot;
    RGWObjectCtx obj_ctx(store);

    string tenant_name, bucket_name;
    parse_bucket(entry, tenant_name, bucket_name);
    int ret = store->get_bucket_entrypoint_info(obj_ctx, tenant_name, bucket_name, old_be, &old_ot, &orig_mtime, &attrs);
    if (ret < 0 && ret != -ENOENT)
      return ret;

    // are we actually going to perform this put, or is it too old?
    if (ret != -ENOENT &&
        !check_versions(old_ot.read_version, orig_mtime,
			objv_tracker.write_version, mtime, sync_type)) {
      return STATUS_NO_APPLY;
    }

    objv_tracker.read_version = old_ot.read_version; /* maintain the obj version we just read */

    ret = store->put_bucket_entrypoint_info(tenant_name, bucket_name, be, false, objv_tracker, mtime, &attrs);
    if (ret < 0)
      return ret;

    /* link bucket */
    if (be.linked) {
      ret = rgw_link_bucket(store, be.owner, be.bucket, be.creation_time, false);
    } else {
      ret = rgw_unlink_bucket(store, be.owner, be.bucket.tenant, be.bucket.name, false);
    }

    return ret;
  }

  struct list_keys_info {
    RGWRados *store;
    RGWListRawObjsCtx ctx;
  };

  int remove(RGWRados *store, string& entry, RGWObjVersionTracker& objv_tracker) {
    RGWBucketEntryPoint be;
    RGWObjectCtx obj_ctx(store);

    string tenant_name, bucket_name;
    parse_bucket(entry, tenant_name, bucket_name);
    int ret = store->get_bucket_entrypoint_info(obj_ctx, tenant_name, bucket_name, be, &objv_tracker, NULL, NULL);
    if (ret < 0)
      return ret;

    /*
     * We're unlinking the bucket but we don't want to update the entrypoint here — we're removing
     * it immediately and don't want to invalidate our cached objv_version or the bucket obj removal
     * will incorrectly fail.
     */
    ret = rgw_unlink_bucket(store, be.owner, tenant_name, bucket_name, false);
    if (ret < 0) {
      lderr(store->ctx()) << "could not unlink bucket=" << entry << " owner=" << be.owner << dendl;
    }

    ret = rgw_bucket_delete_bucket_obj(store, tenant_name, bucket_name, objv_tracker);
    if (ret < 0) {
      lderr(store->ctx()) << "could not delete bucket=" << entry << dendl;
    }
    /* idempotent */
    return 0;
  }

  void get_pool_and_oid(RGWRados *store, const string& key, rgw_bucket& bucket, string& oid) {
    oid = key;
    bucket = store->zone.domain_root;
  }

  int list_keys_init(RGWRados *store, void **phandle)
  {
    list_keys_info *info = new list_keys_info;

    info->store = store;

    *phandle = (void *)info;

    return 0;
  }

  int list_keys_next(void *handle, int max, list<string>& keys, bool *truncated) {
    list_keys_info *info = static_cast<list_keys_info *>(handle);

    string no_filter;

    keys.clear();

    RGWRados *store = info->store;

    list<string> unfiltered_keys;

    int ret = store->list_raw_objects(store->zone.domain_root, no_filter,
                                      max, info->ctx, unfiltered_keys, truncated);
    if (ret < 0 && ret != -ENOENT)
      return ret;
    if (ret == -ENOENT) {
      if (truncated)
        *truncated = false;
      return 0;
    }

    // now filter out the system entries
    list<string>::iterator iter;
    for (iter = unfiltered_keys.begin(); iter != unfiltered_keys.end(); ++iter) {
      string& k = *iter;

      if (k[0] != '.') {
        keys.push_back(k);
      }
    }

    return 0;
  }

  void list_keys_complete(void *handle) {
    list_keys_info *info = static_cast<list_keys_info *>(handle);
    delete info;
  }
};

class RGWBucketInstanceMetadataHandler : public RGWMetadataHandler {

public:
  string get_type() { return "bucket.instance"; }

  int get(RGWRados *store, string& oid, RGWMetadataObject **obj) {
    RGWBucketCompleteInfo bci;

    time_t mtime;
    RGWObjectCtx obj_ctx(store);

    int ret = store->get_bucket_instance_info(obj_ctx, oid, bci.info, &mtime, &bci.attrs);
    if (ret < 0)
      return ret;

    RGWBucketInstanceMetadataObject *mdo = new RGWBucketInstanceMetadataObject(bci, bci.info.objv_tracker.read_version, mtime);

    *obj = mdo;

    return 0;
  }

  int put(RGWRados *store, string& entry, RGWObjVersionTracker& objv_tracker,
          time_t mtime, JSONObj *obj, sync_type_t sync_type) {
    RGWBucketCompleteInfo bci, old_bci;
    decode_json_obj(bci, obj);

    time_t orig_mtime;
    RGWObjectCtx obj_ctx(store);

    int ret = store->get_bucket_instance_info(obj_ctx, entry, old_bci.info,
            &orig_mtime, &old_bci.attrs);
    bool exists = (ret != -ENOENT);
    if (ret < 0 && exists)
      return ret;

    if (!exists || old_bci.info.bucket.bucket_id != bci.info.bucket.bucket_id) {
      /* a new bucket, we need to select a new bucket placement for it */
      string tenant_name;
      string bucket_name;
      parse_bucket(entry, tenant_name, bucket_name);

      rgw_bucket bucket;
      ret = store->set_bucket_location_by_rule(bci.info.placement_rule,
                                           tenant_name, bucket_name, bucket);
      if (ret < 0) {
        ldout(store->ctx(), 0) << "ERROR: select_bucket_placement() returned " << ret << dendl;
        return ret;
      }
      bci.info.bucket.data_pool = bucket.data_pool;
      bci.info.bucket.index_pool = bucket.index_pool;
    } else {
      /* existing bucket, keep its placement pools */
      bci.info.bucket.data_pool = old_bci.info.bucket.data_pool;
      bci.info.bucket.index_pool = old_bci.info.bucket.index_pool;
    }

    // are we actually going to perform this put, or is it too old?
    if (exists &&
        !check_versions(old_bci.info.objv_tracker.read_version, orig_mtime,
			objv_tracker.write_version, mtime, sync_type)) {
      objv_tracker.read_version = old_bci.info.objv_tracker.read_version;
      return STATUS_NO_APPLY;
    }

    /* record the read version (if any), store the new version */
    bci.info.objv_tracker.read_version = old_bci.info.objv_tracker.read_version;
    bci.info.objv_tracker.write_version = objv_tracker.write_version;

    ret = store->put_bucket_instance_info(bci.info, false, mtime, &bci.attrs);
    if (ret < 0)
      return ret;

    objv_tracker = bci.info.objv_tracker;

    ret = store->init_bucket_index(bci.info.bucket, bci.info.num_shards);
    if (ret < 0)
      return ret;

    return STATUS_APPLIED;
  }

  struct list_keys_info {
    RGWRados *store;
    RGWListRawObjsCtx ctx;
  };

  int remove(RGWRados *store, string& entry, RGWObjVersionTracker& objv_tracker) {
    RGWBucketInfo info;
    RGWObjectCtx obj_ctx(store);

    int ret = store->get_bucket_instance_info(obj_ctx, entry, info, NULL, NULL);
    if (ret < 0 && ret != -ENOENT)
      return ret;

    return rgw_bucket_instance_remove_entry(store, entry, &info.objv_tracker);
  }

  void get_pool_and_oid(RGWRados *store, const string& key, rgw_bucket& bucket, string& oid) {
    oid = RGW_BUCKET_INSTANCE_MD_PREFIX + key;
    bucket = store->zone.domain_root;
  }

  int list_keys_init(RGWRados *store, void **phandle)
  {
    list_keys_info *info = new list_keys_info;

    info->store = store;

    *phandle = (void *)info;

    return 0;
  }

  int list_keys_next(void *handle, int max, list<string>& keys, bool *truncated) {
    list_keys_info *info = static_cast<list_keys_info *>(handle);

    string no_filter;

    keys.clear();

    RGWRados *store = info->store;

    list<string> unfiltered_keys;

    int ret = store->list_raw_objects(store->zone.domain_root, no_filter,
                                      max, info->ctx, unfiltered_keys, truncated);
    if (ret < 0 && ret != -ENOENT)
      return ret;
    if (ret == -ENOENT) {
      if (truncated)
        *truncated = false;
      return 0;
    }

    int prefix_size = sizeof(RGW_BUCKET_INSTANCE_MD_PREFIX) - 1;
    // now filter in the relevant entries
    list<string>::iterator iter;
    for (iter = unfiltered_keys.begin(); iter != unfiltered_keys.end(); ++iter) {
      string& k = *iter;

      if (k.compare(0, prefix_size, RGW_BUCKET_INSTANCE_MD_PREFIX) == 0) {
        keys.push_back(k.substr(prefix_size));
      }
    }

    return 0;
  }

  void list_keys_complete(void *handle) {
    list_keys_info *info = static_cast<list_keys_info *>(handle);
    delete info;
  }

  /*
   * hash entry for mdlog placement. Use the same hash key we'd have for the bucket entry
   * point, so that the log entries end up at the same log shard, so that we process them
   * in order
   */
  virtual void get_hash_key(const string& section, const string& key, string& hash_key) {
    string k;
    int pos = key.find(':');
    if (pos < 0)
      k = key;
    else
      k = key.substr(0, pos);
    hash_key = "bucket:" + k;
  }
};

void rgw_bucket_init(RGWMetadataManager *mm)
{
  bucket_meta_handler = new RGWBucketMetadataHandler;
  mm->register_handler(bucket_meta_handler);
  bucket_instance_meta_handler = new RGWBucketInstanceMetadataHandler;
  mm->register_handler(bucket_instance_meta_handler);
}<|MERGE_RESOLUTION|>--- conflicted
+++ resolved
@@ -494,11 +494,7 @@
     return ret;
   }
 
-<<<<<<< HEAD
-  ret = rgw_unlink_bucket(store, info.owner, bucket.tenant, bucket.name);
-=======
-  ret = rgw_unlink_bucket(store, info.owner, bucket.name, false);
->>>>>>> 0186cdc6
+  ret = rgw_unlink_bucket(store, info.owner, bucket.tenant, bucket.name, false);
   if (ret < 0) {
     lderr(store->ctx()) << "ERROR: unable to remove user bucket information" << dendl;
   }
