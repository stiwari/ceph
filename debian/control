Source: ceph
Section: admin
Priority: optional
Homepage: http://ceph.com/
Vcs-Git: git://github.com/ceph/ceph.git
Vcs-Browser: https://github.com/ceph/ceph
Maintainer: Ceph Maintainers <ceph-maintainers@lists.ceph.com>
Uploaders: Ken Dreyer <kdreyer@redhat.com>,
           Alfredo Deza <adeza@redhat.com>
Build-Depends: autoconf,
               automake,
               autotools-dev,
               btrfs-tools,
	       cmake,
               cpio,
	       cryptsetup-bin | cryptsetup,
               cython,
               debhelper (>= 6.0.7~),
               default-jdk,
               git,
	       gdisk,
               javahelper,
               junit4,
               libaio-dev,
               libatomic-ops-dev,
               libbabeltrace-ctf-dev,
               libbabeltrace-dev,
               libblkid-dev (>= 2.17),
               libboost-dev (>= 1.42),
               libboost-program-options-dev (>= 1.42),
               libboost-system-dev (>= 1.42),
               libboost-thread-dev (>= 1.42),
	       libboost-regex-dev,
	       libboost-random-dev,
               libboost-iostreams-dev (>= 1.42),
               libcurl4-gnutls-dev,
               libexpat1-dev,
               libfcgi-dev,
               libfuse-dev,
               libgoogle-perftools-dev [i386 amd64 arm64],
               libkeyutils-dev,
               libleveldb-dev,
               libnss3-dev,
               libsnappy-dev,
	       libssl-dev,
               liblttng-ust-dev,
               libtool,
               libudev-dev,
               libxml2-dev,
	       lsb-release,
               parted,
               pkg-config,
               python (>= 2.6.6-3~),
               python-argparse | libpython2.7-stdlib,
               python-dev,
               python-nose,
	       python-setuptools,
               python-sphinx,
               python-virtualenv,
               sdparm | hdparm,
               uuid-runtime,
               valgrind,
               xfslibs-dev,
               xfsprogs,
               xmlstarlet,
               yasm [amd64],
               zlib1g-dev
Standards-Version: 3.9.3

Package: ceph
Architecture: linux-any
Depends: ceph-mon,
         ceph-osd
Recommends: ceph-mds
Description: distributed storage and file system
 Ceph is a massively scalable, open-source, distributed
 storage system that runs on commodity hardware and delivers object,
 block and file system storage.

Package: ceph-base
Architecture: linux-any
Depends: binutils,
         ceph-common (>= 9.0.0-943),
         cryptsetup-bin | cryptsetup,
         debianutils,
         findutils,
         gdisk,
         grep,
         logrotate,
         lsb-release,
         parted,
         python,
<<<<<<< HEAD
         python-argparse,
         python-pkg-resources,
=======
         python-argparse | libpython2.7-stdlib,
>>>>>>> b4f19352
         sdparm | hdparm,
         xfsprogs,
         ${misc:Depends},
         ${shlibs:Depends}
Recommends: btrfs-tools, ceph-mds, librados2, libradosstriper1, librbd1
Replaces: ceph-common (<< 0.78-500), python-ceph (<< 0.92-1223),
	  ceph-test (<< 0.94-1322)
Breaks: python-ceph (<< 0.92-1223), ceph-test (<< 0.94-1322)
X-Python-Version: >= 2.6
Description: common ceph daemon libraries and management tools
 Ceph is a massively scalable, open-source, distributed
 storage system that runs on commodity hardware and delivers object,
 block and file system storage.
 .
 This package contains the libraries and management tools that are common among
 the three Ceph server daemons (ceph-mon, ceph-osd, ceph-mds). These tools are
 necessary for creating, running, and administering a Ceph storage cluster.

Package: ceph-mds
Architecture: linux-any
Depends: ceph-base (= ${binary:Version}), ${misc:Depends}, ${shlibs:Depends}
Recommends: ceph-fs-common, ceph-fuse, libcephfs1
Replaces: ceph (<< 0.93-417)
Breaks: ceph (<< 0.93-417)
Description: metadata server for the ceph distributed file system
 Ceph is a massively scalable, open-source, distributed
 storage system that runs on commodity hardware and delivers object,
 block and file system storage.
 .
 This package contains the metadata server daemon, which is used to
 create a distributed file system on top of the ceph storage cluster.

Package: ceph-mds-dbg
Architecture: linux-any
Section: debug
Priority: extra
Depends: ceph-mds (= ${binary:Version}), ${misc:Depends}
Description: debugging symbols for ceph-mds
 Ceph is a massively scalable, open-source, distributed
 storage system that runs on commodity hardware and delivers object,
 block and file system storage.
 .
 This package contains the debugging symbols for ceph-mds.

Package: ceph-mon
Architecture: linux-any
Depends: ceph-base (= ${binary:Version}),
         python-flask,
         ${misc:Depends},
         ${shlibs:Depends}
Recommends: ceph-common
Replaces: ceph (<< 9.0.1-1294)
Breaks: ceph (<< 9.0.1-1294)
Description: monitor server for the ceph storage system
 Ceph is a massively scalable, open-source, distributed
 storage system that runs on commodity hardware and delivers object,
 block and file system storage.
 .
 This package contains the cluster monitor daemon for the Ceph storage
 system. One or more instances of ceph-mon form a Paxos part-time parliament
 cluster that provides extremely reliable and durable storage of cluster
 membership, configuration, and state.

Package: ceph-mon-dbg
Architecture: linux-any
Section: debug
Priority: extra
Depends: ceph-mon (= ${binary:Version}), ${misc:Depends}
Description: debugging symbols for ceph-mon
 Ceph is a massively scalable, open-source, distributed
 storage system that runs on commodity hardware and delivers object,
 block and file system storage.
 .
 This package contains the debugging symbols for ceph-mon.

Package: ceph-osd
Architecture: linux-any
Depends: ceph-base (= ${binary:Version}), ${misc:Depends}, ${shlibs:Depends}
Recommends: ceph-common
Replaces: ceph (<< 9.0.1-1294)
Breaks: ceph (<< 9.0.1-1294)
Description: OSD server for the ceph storage system
 Ceph is a massively scalable, open-source, distributed
 storage system that runs on commodity hardware and delivers object,
 block and file system storage.
 .
 This package contains the Object Storage Daemon for the Ceph storage system.
 It is responsible for storing objects on a local file system
 and providing access to them over the network.

Package: ceph-osd-dbg
Architecture: linux-any
Section: debug
Priority: extra
Depends: ceph-osd (= ${binary:Version}), ${misc:Depends}
Description: debugging symbols for ceph-osd
 Ceph is a massively scalable, open-source, distributed
 storage system that runs on commodity hardware and delivers object,
 block and file system storage.
 .
 This package contains the debugging symbols for ceph-osd.

Package: ceph-fuse
Architecture: linux-any
Depends: ${misc:Depends}, ${shlibs:Depends}
Recommends: fuse
Description: FUSE-based client for the Ceph distributed file system
 Ceph is a massively scalable, open-source, distributed
 storage system that runs on commodity hardware and delivers object,
 block and file system storage.  This is a
 FUSE-based client that allows one to mount a Ceph file system without
 root privileges.
 .
 Because the FUSE-based client has certain inherent performance
 limitations, it is recommended that the native Linux kernel client
 be used if possible.  If it is not practical to load a kernel module
 (insufficient privileges, older kernel, etc.), then the FUSE client will
 do.

Package: ceph-fuse-dbg
Architecture: linux-any
Section: debug
Priority: extra
Depends: ceph-fuse (= ${binary:Version}), ${misc:Depends}
Description: debugging symbols for ceph-fuse
 Ceph is a massively scalable, open-source, distributed
 storage system that runs on commodity hardware and delivers object,
 block and file system storage.  This is a
 FUSE-based client that allows one to mount a Ceph file system without
 root privileges.
 .
 This package contains the debugging symbols for ceph-fuse.

Package: rbd-fuse
Architecture: linux-any
Depends: ${misc:Depends}, ${shlibs:Depends}
Recommends: fuse
Description: FUSE-based rbd client for the Ceph distributed file system
 Ceph is a massively scalable, open-source, distributed
 storage system that runs on commodity hardware and delivers object,
 block and file system storage.  This is a
 FUSE-based client that allows one to map Ceph rbd images as files.
 .
 FUSE base client that allows one to map Ceph rbd images as files.

Package: rbd-fuse-dbg
Architecture: linux-any
Section: debug
Priority: extra
Depends: rbd-fuse (= ${binary:Version}), ${misc:Depends}
Description: debugging symbols for rbd-fuse
 Ceph is a massively scalable, open-source, distributed
 storage system that runs on commodity hardware and delivers object,
 block and file system storage.  This is a
 FUSE-based client that allows one to map Ceph rbd images as files.
 .
 This package contains the debugging symbols for rbd-fuse.

Package: rbd-mirror
Architecture: linux-any
Depends: ceph-common (= ${binary:Version}),
         librados2 (= ${binary:Version}),
         ${misc:Depends}, ${shlibs:Depends}
Description: Ceph daemon for mirroring RBD images
 Ceph is a massively scalable, open-source, distributed
 storage system that runs on commodity hardware and delivers object,
 block and file system storage.  This is a
 daemon for mirroring RBD images between Ceph clusters, streaming
 changes asynchronously.

Package: rbd-mirror-dbg
Architecture: linux-any
Section: debug
Priority: extra
Depends: rbd-mirror (= ${binary:Version}), ${misc:Depends}
Description: debugging symbols for rbd-mirror
 Ceph is a massively scalable, open-source, distributed
 storage system that runs on commodity hardware and delivers object,
 block and file system storage.  This is a
 daemon for mirroring RBD images between Ceph clusters, streaming
 changes asynchronously.
 .
 This package contains the debugging symbols for rbd-mirror.

Package: rbd-nbd
Architecture: linux-any
Depends: ${misc:Depends}, ${shlibs:Depends}
Description: NBD-based rbd client for the Ceph distributed file system
 Ceph is a massively scalable, open-source, distributed
 storage system that runs on commodity hardware and delivers object,
 block and file system storage.  This is a
 NBD-based client that allows one to map Ceph rbd images as local
 block device.
 .
 NBD base client that allows one to map Ceph rbd images as local
 block device.

Package: rbd-nbd-dbg
Architecture: linux-any
Section: debug
Priority: extra
Depends: rbd-nbd (= ${binary:Version}), ${misc:Depends}
Description: debugging symbols for rbd-nbd
 Ceph is a massively scalable, open-source, distributed
 storage system that runs on commodity hardware and delivers object,
 block and file system storage.  This is a
 NBD-based client that allows one to map Ceph rbd images as local
 block device.
 .
 This package contains the debugging symbols for rbd-nbd.

Package: ceph-common
Architecture: linux-any
Depends: librbd1 (= ${binary:Version}), ${misc:Depends}, ${shlibs:Depends},
         python-rados (= ${binary:Version}),
         python-cephfs (= ${binary:Version}),
         python-rbd (= ${binary:Version}),
	 python-requests
Conflicts: ceph-client-tools
Replaces: ceph-client-tools,
	  ceph (<< 9.0.0-943),
	  ceph-test (<< 9.0.3-1646),
	  python-ceph (<< 0.92-1223),
	  librbd1 (<< 0.92-1238)
Breaks: ceph (<< 9.0.0-943),
	ceph-test (<< 9.0.3-1646),
	python-ceph (<< 0.92-1223),
	librbd1 (<< 0.92-1238)
Suggests: ceph-base, ceph-mds
Description: common utilities to mount and interact with a ceph storage cluster
 Ceph is a massively scalable, open-source, distributed
 storage system that runs on commodity hardware and delivers object,
 block and file system storage.  This is a collection
 of common tools that allow one to interact with and administer a Ceph cluster.

Package: ceph-common-dbg
Architecture: linux-any
Depends: ceph-common (= ${binary:Version}), ${misc:Depends}
Conflicts: ceph-client-tools-dbg
Replaces: ceph-client-tools-dbg,
	  ceph-test-dbg (<< 9.0.3-1646)
Breaks: ceph-test-dbg (<< 9.0.3-1646)
Section: debug
Priority: extra
Description: debugging symbols for ceph-common
 Ceph is a massively scalable, open-source, distributed
 storage system that runs on commodity hardware and delivers object,
 block and file system storage.  This is a collection
 of common tools that allow one to interact with and administer a Ceph cluster.
 .
 This package contains the debugging symbols for ceph-common.

Package: ceph-fs-common
Architecture: linux-any
Depends: ${misc:Depends}, ${shlibs:Depends}
Conflicts: ceph-client-tools
Suggests: ceph-mds
Description: common utilities to mount and interact with a ceph file system
 Ceph is a massively scalable, open-source, distributed
 storage system that runs on commodity hardware and delivers object,
 block and file system storage.  This is a collection
 of common tools, including the mount utility, that allows one to mount the
 Ceph file system with the kernel client.

Package: ceph-fs-common-dbg
Architecture: linux-any
Depends: ceph-fs-common (= ${binary:Version}), ${misc:Depends}
Conflicts: ceph-client-tools-dbg
Replaces: ceph-client-tools-dbg
Section: debug
Priority: extra
Description: debugging symbols for ceph-fs-common
 Ceph is a massively scalable, open-source, distributed
 storage system that runs on commodity hardware and delivers object,
 block and file system storage.  This is a collection
 of common tools, including the mount utility, that allows one to mount the
 Ceph file system with the kernel client.
 .
 This package contains the debugging symbols for ceph-fs-common.

Package: ceph-resource-agents
Architecture: linux-any
Recommends: pacemaker
Priority: extra
Depends: ceph (= ${binary:Version}), resource-agents, ${misc:Depends}
Description: OCF-compliant resource agents for Ceph
 Ceph is a massively scalable, open-source, distributed
 storage system that runs on commodity hardware and delivers object,
 block and file system storage.
 .
 This package contains the resource agents (RAs) which integrate
 Ceph with OCF-compliant cluster resource managers,
 such as Pacemaker.

Package: librados2
Conflicts: librados, librados1
Replaces: librados, librados1
Architecture: linux-any
Section: libs
Depends: ${misc:Depends}, ${shlibs:Depends}
Description: RADOS distributed object store client library
 RADOS is a reliable, autonomic distributed object storage cluster
 developed as part of the Ceph distributed storage system.  This is a
 shared library allowing applications to access the distributed object
 store using a simple file-like interface.

Package: librados2-dbg
Conflicts: librados1-dbg
Replaces: librados1-dbg
Architecture: linux-any
Section: debug
Priority: extra
Depends: librados2 (= ${binary:Version}), ${misc:Depends}
Description: debugging symbols for librados
 RADOS is a reliable, autonomic distributed object storage cluster
 developed as part of the Ceph distributed storage system.  This is a
 shared library allowing applications to access the distributed object
 store using a simple file-like interface.
 .
 This package contains debugging symbols for librados.

Package: librados-dev
Architecture: linux-any
Section: libdevel
Depends: librados2 (= ${binary:Version}), ${misc:Depends}
Conflicts: librados1-dev, librados2-dev
Replaces: librados1-dev, librados2-dev
Description: RADOS distributed object store client library (development files)
 RADOS is a reliable, autonomic distributed object storage cluster
 developed as part of the Ceph distributed storage system.  This is a
 shared library allowing applications to access the distributed object
 store using a simple file-like interface.
 .
 This package contains development files needed for building applications that
 link against librados.

Package: libradosstriper1
Architecture: linux-any
Section: libs
Depends: librados2 (= ${binary:Version}), ${misc:Depends}, ${shlibs:Depends}
Description: RADOS striping interface
 Striping interface built on top of the rados library, allowing
 to stripe bigger objects onto several standard rados objects using
 an interface very similar to the rados one.

Package: libradosstriper1-dbg
Architecture: linux-any
Section: debug
Priority: extra
Depends: libradosstriper1 (= ${binary:Version}), ${misc:Depends}
Description: debugging symbols for libradosstriper
 libradosstriper is a striping interface built on top of the rados
 library, allowing to stripe bigger objects onto several standard
 rados objects using an interface very similar to the rados one.
 .
 This package contains debugging symbols for libradosstriper.

Package: libradosstriper-dev
Architecture: linux-any
Section: libdevel
Depends: libradosstriper1 (= ${binary:Version}), ${misc:Depends}
Description: RADOS striping interface (development files)
 libradosstriper is a striping interface built on top of the rados
 library, allowing to stripe bigger objects onto several standard
 rados objects using an interface very similar to the rados one.
 .
 This package contains development files needed for building applications that
 link against libradosstriper.

Package: librbd1
Architecture: linux-any
Section: libs
Depends: librados2 (= ${binary:Version}), ${misc:Depends}, ${shlibs:Depends}
Description: RADOS block device client library
 RBD is a block device striped across multiple distributed objects
 in RADOS, a reliable, autonomic distributed object storage cluster
 developed as part of the Ceph distributed storage system.  This is a
 shared library allowing applications to manage these block devices.

Package: librbd1-dbg
Architecture: linux-any
Section: debug
Priority: extra
Depends: librbd1 (= ${binary:Version}), ${misc:Depends}
Description: debugging symbols for librbd1
 RBD is a block device striped across multiple distributed objects
 in RADOS, a reliable, autonomic distributed object storage cluster
 developed as part of the Ceph distributed storage system.  This is a
 shared library allowing applications to manage these block devices.
 .
 This package contains debugging symbols for librbd1.

Package: librbd-dev
Architecture: linux-any
Section: libdevel
Depends: librados-dev, librbd1 (= ${binary:Version}), ${misc:Depends}
Conflicts: librbd1-dev
Replaces: librbd1-dev
Description: RADOS block device client library (development files)
 RBD is a block device striped across multiple distributed objects
 in RADOS, a reliable, autonomic distributed object storage cluster
 developed as part of the Ceph distributed storage system.  This is a
 shared library allowing applications to manage these block devices.
 .
 This package contains development files needed for building applications that
 link against librbd1.

Package: libcephfs1
Conflicts: libceph, libceph1, libcephfs
Replaces: libceph, libceph1, libcephfs
Architecture: linux-any
Section: libs
Depends: ${misc:Depends}, ${shlibs:Depends}
Description: Ceph distributed file system client library
 Ceph is a massively scalable, open-source, distributed
 storage system that runs on commodity hardware and delivers object,
 block and file system storage.  This is a
 shared library allowing applications to access a Ceph distributed
 file system via a POSIX-like interface.

Package: libcephfs1-dbg
Architecture: linux-any
Section: debug
Priority: extra
Depends: libcephfs1 (= ${binary:Version}), ${misc:Depends}
Conflicts: libceph1-dbg
Replaces: libceph1-dbg
Description: debugging symbols for libcephfs1
 Ceph is a massively scalable, open-source, distributed
 storage system that runs on commodity hardware and delivers object,
 block and file system storage.  This is a
 shared library allowing applications to access a Ceph distributed
 file system via a POSIX-like interface.
 .
 This package contains debugging symbols for libcephfs1.

Package: libcephfs-dev
Architecture: linux-any
Section: libdevel
Depends: libcephfs1 (= ${binary:Version}), ${misc:Depends}
Conflicts: libceph-dev, libceph1-dev, libcephfs1-dev
Replaces: libceph-dev, libceph1-dev, libcephfs1-dev
Description: Ceph distributed file system client library (development files)
 Ceph is a massively scalable, open-source, distributed
 storage system that runs on commodity hardware and delivers object,
 block and file system storage.  This is a
 shared library allowing applications to access a Ceph distributed
 file system via a POSIX-like interface.
 .
 This package contains development files needed for building applications that
 link against libcephfs.

Package: librgw2
Architecture: linux-any
Section: libs
Depends: librados2 (= ${binary:Version}), ${misc:Depends}, ${shlibs:Depends}
Description: RADOS Gateway client library
 RADOS is a distributed object store used by the Ceph distributed
 storage system.  This package provides a REST gateway to the
 object store that aims to implement a superset of Amazon's S3
 service.
 .
 This package contains the library interface and headers only.

Package: librgw2-dbg
Architecture: linux-any
Section: debug
Priority: extra
Depends: librgw2 (= ${binary:Version}), ${misc:Depends}
Description: debugging symbols for librbd1
 RADOS is a distributed object store used by the Ceph distributed
 storage system.  This package provides a REST gateway to the
 object store that aims to implement a superset of Amazon's S3
 service.
 .
 This package contains debugging symbols for librgw2.

Package: librgw-dev
Architecture: linux-any
Section: libdevel
Depends: librados-dev, librgw2 (= ${binary:Version}), ${misc:Depends}
Description: RADOS client library (development files)
 RADOS is a distributed object store used by the Ceph distributed
 storage system.  This package provides a REST gateway to the
 object store that aims to implement a superset of Amazon's S3
 service.
 .
 This package contains development files needed for building applications
 that link against librgw2.

Package: radosgw
Architecture: linux-any
Depends: ceph-common (= ${binary:Version}),
         mime-support,
         python-flask,
	 librgw2,
         ${misc:Depends},
         ${shlibs:Depends}
Description: REST gateway for RADOS distributed object store
 RADOS is a distributed object store used by the Ceph distributed
 storage system.  This package provides a REST gateway to the
 object store that aims to implement a superset of Amazon's S3
 service.
 .
 This package contains the proxy daemon and related tools only.

Package: radosgw-dbg
Architecture: linux-any
Section: debug
Priority: extra
Depends: radosgw (= ${binary:Version}), ${misc:Depends}
Description: debugging symbols for radosgw
 RADOS is a distributed object store used by the Ceph distributed
 storage system.  This package provides a REST gateway to the
 object store that aims to implement a superset of Amazon's S3
 service.
 .
 This package contains debugging symbols for radosgw.

Package: ceph-test
Architecture: linux-any
Depends: ceph-common, curl, xml2, xmlstarlet, ${misc:Depends}, ${shlibs:Depends}
Description: Ceph test and benchmarking tools
 This package contains tools for testing and benchmarking Ceph.

Package: ceph-test-dbg
Architecture: linux-any
Section: debug
Priority: extra
Depends: ceph-test (= ${binary:Version}), ceph-common, curl, xml2,
         ${misc:Depends}, ${shlibs:Depends}
Description: Ceph test and benchmarking tools
 .
 This package contains the debugging symbols for ceph-test.

Package: python-ceph
Architecture: linux-any
Section: python
Depends: python-rados, python-rbd, python-cephfs
X-Python-Version: >= 2.6
Description: Meta-package for python libraries for the Ceph libraries
 Ceph is a massively scalable, open-source, distributed
 storage system that runs on commodity hardware and delivers object,
 block and file system storage.
 .
 This package is a metapackage for all python bindings.

Package: python-rados
Architecture: linux-any
Section: python
Depends: librados2, ${misc:Depends}, ${python:Depends}
Replaces: python-ceph (<< 0.92-1223)
Breaks: python-ceph (<< 0.92-1223)
X-Python-Version: >= 2.6
Description: Python libraries for the Ceph librados library
 Ceph is a massively scalable, open-source, distributed
 storage system that runs on commodity hardware and delivers object,
 block and file system storage.
 .
 This package contains Python libraries for interacting with Ceph's
 RADOS object storage.

Package: python-rbd
Architecture: linux-any
Section: python
Depends: librbd1 (>= ${binary:Version}), ${misc:Depends}, ${python:Depends}
Replaces: python-ceph (<< 0.92-1223)
Breaks: python-ceph (<< 0.92-1223)
X-Python-Version: >= 2.6
Description: Python libraries for the Ceph librbd library
 Ceph is a massively scalable, open-source, distributed
 storage system that runs on commodity hardware and delivers object,
 block and file system storage.
 .
 This package contains Python libraries for interacting with Ceph's
 RBD block device library.

Package: python-cephfs
Architecture: linux-any
Section: python
Depends: libcephfs1, ${misc:Depends}, ${python:Depends}
Replaces: python-ceph (<< 0.92-1223)
Breaks: python-ceph (<< 0.92-1223)
X-Python-Version: >= 2.6
Description: Python libraries for the Ceph libcephfs library
 Ceph is a massively scalable, open-source, distributed
 storage system that runs on commodity hardware and delivers object,
 block and file system storage.
 .
 This package contains Python libraries for interacting with Ceph's
 CephFS file system client library.

Package: libcephfs-java
Section: java
Architecture: all
Depends: libcephfs-jni, ${java:Depends}, ${misc:Depends}
Description: Java libraries for the Ceph File System

Package: libcephfs-jni
Architecture: linux-any
Section: libs
Depends: libcephfs1, ${java:Depends}, ${misc:Depends}, ${shlibs:Depends}
Description: Java Native Interface library for CephFS Java bindings<|MERGE_RESOLUTION|>--- conflicted
+++ resolved
@@ -90,12 +90,8 @@
          lsb-release,
          parted,
          python,
-<<<<<<< HEAD
-         python-argparse,
+         python-argparse | libpython2.7-stdlib,
          python-pkg-resources,
-=======
-         python-argparse | libpython2.7-stdlib,
->>>>>>> b4f19352
          sdparm | hdparm,
          xfsprogs,
          ${misc:Depends},
